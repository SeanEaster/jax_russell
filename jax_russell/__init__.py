--- conflicted
+++ resolved
@@ -4,12 +4,8 @@
 __email__ = 'sean@easter.ai'
 __version__ = '0.1.0'
 
-<<<<<<< HEAD
-from jax_russell.trees import CRRBinomialTree, ExerciseValuer, MaxValuer, SoftplusValuer, ValuationModel
-=======
 from jax_russell.base import ValuationModel
 from jax_russell.trees import CRRBinomialTree, ExerciseValuer, MaxValuer, SoftplusValuer
->>>>>>> a352ae2f
 
 __all__ = [
     "CRRBinomialTree",
